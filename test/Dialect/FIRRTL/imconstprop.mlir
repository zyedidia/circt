--- conflicted
+++ resolved
@@ -174,11 +174,7 @@
   // CHECK-LABEL: firrtl.module @blockProp
   firrtl.module @blockProp1(in %clock: !firrtl.clock, in %a: !firrtl.uint<1> {firrtl.annotations = [{class = "firrtl.transforms.DontTouchAnnotation"}]}, out %b: !firrtl.uint<1>) {
     //CHECK: %c = firrtl.reg
-<<<<<<< HEAD
-    %c = firrtl.reg %clock  : !firrtl.uint<1>
-=======
     %c = firrtl.reg %clock : !firrtl.uint<1>
->>>>>>> d6dcf37f
     firrtl.connect %c, %a : !firrtl.uint<1>, !firrtl.uint<1>
     firrtl.connect %b, %c : !firrtl.uint<1>, !firrtl.uint<1>
   }
