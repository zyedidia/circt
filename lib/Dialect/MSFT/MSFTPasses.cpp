//===- MSFTPasses.cpp - Implement MSFT passes -----------------------------===//
//
// Part of the LLVM Project, under the Apache License v2.0 with LLVM Exceptions.
// See https://llvm.org/LICENSE.txt for license information.
// SPDX-License-Identifier: Apache-2.0 WITH LLVM-exception
//
//===----------------------------------------------------------------------===//

#include "circt/Dialect/HW/HWAttributes.h"
#include "circt/Dialect/HW/HWOps.h"
#include "circt/Dialect/HW/HWTypes.h"
#include "circt/Dialect/MSFT/ExportTcl.h"
#include "circt/Dialect/MSFT/MSFTDialect.h"
#include "circt/Dialect/MSFT/MSFTOpInterfaces.h"
#include "circt/Dialect/MSFT/MSFTOps.h"
#include "circt/Dialect/SV/SVOps.h"
#include "circt/Dialect/Seq/SeqOps.h"
#include "circt/Support/Namespace.h"

#include "mlir/IR/BlockAndValueMapping.h"
#include "mlir/IR/BuiltinOps.h"
#include "mlir/IR/PatternMatch.h"
#include "mlir/Pass/Pass.h"
#include "mlir/Pass/PassRegistry.h"
#include "mlir/Transforms/DialectConversion.h"
#include "mlir/Transforms/GreedyPatternRewriteDriver.h"

#include "llvm/ADT/DenseMap.h"
#include "llvm/ADT/SetVector.h"
#include "llvm/ADT/SmallSet.h"
#include "llvm/ADT/SmallString.h"
#include "llvm/ADT/StringMap.h"

using namespace circt;
using namespace msft;

namespace circt {
namespace msft {
#define GEN_PASS_CLASSES
#include "circt/Dialect/MSFT/MSFTPasses.h.inc"
} // namespace msft
} // namespace circt

/// TODO: Migrate these to some sort of OpInterface shared with hw.
static bool isAnyModule(Operation *module) {
  return isa<MSFTModuleOp, MSFTModuleExternOp>(module) ||
         hw::isAnyModule(module);
}
hw::ModulePortInfo getModulePortInfo(Operation *op) {
  if (auto mod = dyn_cast<MSFTModuleOp>(op))
    return mod.getPorts();
  if (auto mod = dyn_cast<MSFTModuleExternOp>(op))
    return mod.getPorts();
  return hw::getModulePortInfo(op);
}

static SymbolRefAttr getPart(Operation *op) {
  return op->getAttrOfType<SymbolRefAttr>("targetDesignPartition");
}

//===----------------------------------------------------------------------===//
// Lower dynamic instances to global refs.
//===----------------------------------------------------------------------===//

namespace {
struct LowerInstancesPass : public LowerInstancesBase<LowerInstancesPass> {
  void runOnOperation() override;

  LogicalResult lower(DynamicInstanceOp inst, InstanceHierarchyOp hier,
                      OpBuilder &b);

  // Aggregation of the global ref attributes populated as a side-effect of the
  // conversion.
  DenseMap<Operation *, SmallVector<hw::GlobalRefAttr, 0>> globalRefsToApply;

  // Cache the top-level symbols. Insert the new ones we're creating for new
  // global ref ops.
  SymbolCache topSyms;

  // In order to be efficient, cache the "symbols" in each module.
  DenseMap<MSFTModuleOp, SymbolCache> perModSyms;
  // Accessor for `perModSyms` which lazily constructs each cache.
  const SymbolCache &getSyms(MSFTModuleOp mod);
};
} // anonymous namespace

const SymbolCache &LowerInstancesPass::getSyms(MSFTModuleOp mod) {
  auto symsFound = perModSyms.find(mod);
  if (symsFound != perModSyms.end())
    return symsFound->getSecond();

  // Build the cache.
  SymbolCache &syms = perModSyms[mod];
  mod.walk([&syms, mod](Operation *op) {
    if (op == mod)
      return;
    if (auto name =
            op->getAttrOfType<StringAttr>(SymbolTable::getSymbolAttrName()))
      syms.addDefinition(name, op);
  });
  return syms;
}

LogicalResult LowerInstancesPass::lower(DynamicInstanceOp inst,
                                        InstanceHierarchyOp hier,
                                        OpBuilder &b) {

  hw::GlobalRefOp ref = nullptr;

  // If 'inst' doesn't contain any ops which use a global ref op, don't create
  // one.
  if (llvm::any_of(inst.getOps(), [](Operation &op) {
        return isa<DynInstDataOpInterface>(op);
      })) {

    // Come up with a unique symbol name.
    auto refSym = StringAttr::get(&getContext(), "instref");
    auto origRefSym = refSym;
    unsigned ctr = 0;
    while (topSyms.getDefinition(refSym))
      refSym = StringAttr::get(&getContext(),
                               origRefSym.getValue() + "_" + Twine(++ctr));

    // Create a global ref to replace us.
    ArrayAttr globalRefPath = inst.globalRefPath();
    ref = b.create<hw::GlobalRefOp>(inst.getLoc(), refSym, globalRefPath);
    auto refAttr = hw::GlobalRefAttr::get(ref);

    // Add the new symbol to the symbol cache.
    topSyms.addDefinition(refSym, ref);

    // For each level of `globalRef`, find the static operation which needs a
    // back reference to the global ref which is replacing us.
    bool symNotFound = false;
    for (auto innerRef : globalRefPath.getAsRange<hw::InnerRefAttr>()) {
      MSFTModuleOp mod =
          cast<MSFTModuleOp>(topSyms.getDefinition(innerRef.getModule()));
      const SymbolCache &modSyms = getSyms(mod);
      Operation *tgtOp = modSyms.getDefinition(innerRef.getName());
      if (!tgtOp) {
        symNotFound = true;
        inst.emitOpError("Could not find ")
            << innerRef.getName() << " in module " << innerRef.getModule();
        continue;
      }
      // Add the backref to the list of attributes to apply.
      globalRefsToApply[tgtOp].push_back(refAttr);

      // Since GlobalRefOp uses the `inner_sym` attribute, assign the
      // 'inner_sym' attribute if it's not already assigned.
      if (!tgtOp->hasAttr("inner_sym")) {
        tgtOp->setAttr("inner_sym", innerRef.getName());
      }
    }
    if (symNotFound)
      return inst.emitOpError(
          "Could not find operation corresponding to instance reference");
  }

  // Relocate all my children.
  OpBuilder hierBlock(&hier.body().getBlocks().front().front());
  for (Operation &op : llvm::make_early_inc_range(inst.getOps())) {
    // Child instances should have been lowered already.
    assert(!isa<DynamicInstanceOp>(op));
    op.remove();
    hierBlock.insert(&op);

    // Assign a ref for ops which need it.
    if (auto specOp = dyn_cast<DynInstDataOpInterface>(op)) {
      assert(ref);
      specOp.setGlobalRef(ref);
    }
  }

  inst.erase();
  return success();
}
void LowerInstancesPass::runOnOperation() {
  auto top = getOperation();
  auto *ctxt = &getContext();

  // Populate the top level symbol cache.
  topSyms.addDefinitions(top);

  size_t numFailed = 0;
  OpBuilder builder(ctxt);

  // Find all of the InstanceHierarchyOps.
  for (Operation &op : llvm::make_early_inc_range(top.getOps())) {
    auto instHierOp = dyn_cast<InstanceHierarchyOp>(op);
    if (!instHierOp)
      continue;
    builder.setInsertionPoint(&op);
    // Walk the child dynamic instances in _post-order_ so we lower and delete
    // the children first.
    instHierOp->walk<mlir::WalkOrder::PostOrder>([&](DynamicInstanceOp inst) {
      if (failed(lower(inst, instHierOp, builder)))
        ++numFailed;
    });
  }
  if (numFailed)
    signalPassFailure();

  // Since applying a large number of attributes is very expensive in MLIR (both
  // in terms of time and memory), bulk-apply the attributes necessary for
  // `hw.globalref`s.
  for (auto opRefPair : globalRefsToApply) {
    ArrayRef<hw::GlobalRefAttr> refArr = opRefPair.getSecond();
    SmallVector<Attribute> newGlobalRefs(
        llvm::map_range(refArr, [](hw::GlobalRefAttr ref) { return ref; }));
    Operation *op = opRefPair.getFirst();
    if (auto refArr =
            op->getAttrOfType<ArrayAttr>(hw::GlobalRefAttr::DialectAttrName))
      newGlobalRefs.append(refArr.getValue().begin(), refArr.getValue().end());
    op->setAttr(hw::GlobalRefAttr::DialectAttrName,
                ArrayAttr::get(ctxt, newGlobalRefs));
  }
}

namespace circt {
namespace msft {
std::unique_ptr<Pass> createLowerInstancesPass() {
  return std::make_unique<LowerInstancesPass>();
}
} // namespace msft
} // namespace circt

//===----------------------------------------------------------------------===//
// Lower MSFT to HW.
//===----------------------------------------------------------------------===//

namespace {
/// Lower MSFT's InstanceOp to HW's. Currently trivial since `msft.instance` is
/// currently a subset of `hw.instance`.
struct InstanceOpLowering : public OpConversionPattern<InstanceOp> {
public:
  using OpConversionPattern::OpConversionPattern;

  LogicalResult
  matchAndRewrite(InstanceOp, OpAdaptor adaptor,
                  ConversionPatternRewriter &rewriter) const final;
};
} // anonymous namespace

LogicalResult
InstanceOpLowering::matchAndRewrite(InstanceOp msftInst, OpAdaptor adaptor,
                                    ConversionPatternRewriter &rewriter) const {
  Operation *referencedModule = msftInst.getReferencedModule();
  if (!referencedModule)
    return rewriter.notifyMatchFailure(msftInst,
                                       "Could not find referenced module");
  if (!hw::isAnyModule(referencedModule))
    return rewriter.notifyMatchFailure(
        msftInst, "Referenced module was not an HW module");

  ArrayAttr paramValues;
  if (isa<hw::HWModuleExternOp>(referencedModule)) {
    paramValues = msftInst.parametersAttr();
    if (!paramValues)
      paramValues = rewriter.getArrayAttr({});
  } else {
    auto instAppendParam = hw::ParamExprAttr::get(
        hw::PEO::StrConcat,
        {hw::ParamDeclRefAttr::get(rewriter.getStringAttr("__INST_HIER"),
                                   rewriter.getNoneType()),
         rewriter.getStringAttr("."), msftInst.sym_nameAttr()});
    paramValues = rewriter.getArrayAttr(
        {hw::ParamDeclAttr::get("__INST_HIER", instAppendParam)});
  }

  auto hwInst = rewriter.create<hw::InstanceOp>(
      msftInst.getLoc(), referencedModule, msftInst.instanceNameAttr(),
      SmallVector<Value>(adaptor.getOperands().begin(),
                         adaptor.getOperands().end()),
      paramValues, msftInst.sym_nameAttr());
  hwInst->setDialectAttrs(msftInst->getDialectAttrs());
  rewriter.replaceOp(msftInst, hwInst.getResults());
  return success();
}

namespace {
/// Lower MSFT's ModuleOp to HW's.
struct ModuleOpLowering : public OpConversionPattern<MSFTModuleOp> {
public:
  ModuleOpLowering(MLIRContext *context, StringRef outputFile)
      : OpConversionPattern::OpConversionPattern(context),
        outputFile(outputFile) {}

  LogicalResult
  matchAndRewrite(MSFTModuleOp mod, OpAdaptor adaptor,
                  ConversionPatternRewriter &rewriter) const final;

private:
  StringRef outputFile;
};
} // anonymous namespace

LogicalResult
ModuleOpLowering::matchAndRewrite(MSFTModuleOp mod, OpAdaptor adaptor,
                                  ConversionPatternRewriter &rewriter) const {
  if (mod.body().empty()) {
    std::string comment;
    llvm::raw_string_ostream(comment)
        << "// Module not generated: \"" << mod.getName() << "\" params "
        << mod.parameters();
    // TODO: replace this with proper comment op when it's created.
    rewriter.replaceOpWithNewOp<sv::VerbatimOp>(mod, comment);
    return success();
  }

  ArrayAttr params = rewriter.getArrayAttr({hw::ParamDeclAttr::get(
      rewriter.getStringAttr("__INST_HIER"), rewriter.getNoneType())});
  auto hwmod = rewriter.replaceOpWithNewOp<hw::HWModuleOp>(
      mod, mod.getNameAttr(), mod.getPorts(), params);
  rewriter.eraseBlock(hwmod.getBodyBlock());
  rewriter.inlineRegionBefore(mod.getBody(), hwmod.getBody(),
                              hwmod.getBody().end());

  auto opOutputFile = mod.fileName();
  if (opOutputFile) {
    auto outputFileAttr = hw::OutputFileAttr::getFromFilename(
        rewriter.getContext(), *opOutputFile, false, true);
    hwmod->setAttr("output_file", outputFileAttr);
  } else if (!outputFile.empty()) {
    auto outputFileAttr = hw::OutputFileAttr::getFromFilename(
        rewriter.getContext(), outputFile, false, true);
    hwmod->setAttr("output_file", outputFileAttr);
  }

  return success();
}
namespace {

/// Lower MSFT's ModuleExternOp to HW's.
struct ModuleExternOpLowering : public OpConversionPattern<MSFTModuleExternOp> {
public:
  ModuleExternOpLowering(MLIRContext *context, StringRef outputFile)
      : OpConversionPattern::OpConversionPattern(context),
        outputFile(outputFile) {}

  LogicalResult
  matchAndRewrite(MSFTModuleExternOp mod, OpAdaptor adaptor,
                  ConversionPatternRewriter &rewriter) const final;

private:
  StringRef outputFile;
};
} // anonymous namespace

LogicalResult ModuleExternOpLowering::matchAndRewrite(
    MSFTModuleExternOp mod, OpAdaptor adaptor,
    ConversionPatternRewriter &rewriter) const {
  auto hwMod = rewriter.replaceOpWithNewOp<hw::HWModuleExternOp>(
      mod, mod.getNameAttr(), mod.getPorts(), mod.verilogName().getValueOr(""),
      mod.parameters());

  if (!outputFile.empty()) {
    auto outputFileAttr = hw::OutputFileAttr::getFromFilename(
        rewriter.getContext(), outputFile, false, true);
    hwMod->setAttr("output_file", outputFileAttr);
  }

  return success();
}

namespace {
/// Lower MSFT's OutputOp to HW's.
struct OutputOpLowering : public OpConversionPattern<OutputOp> {
public:
  using OpConversionPattern::OpConversionPattern;

  LogicalResult
  matchAndRewrite(OutputOp out, OpAdaptor adaptor,
                  ConversionPatternRewriter &rewriter) const final {
    rewriter.replaceOpWithNewOp<hw::OutputOp>(out, out.getOperands());
    return success();
  }
};
} // anonymous namespace

namespace {
/// Simply remove the OpTy op when done.
template <typename OpTy>
struct RemoveOpLowering : public OpConversionPattern<OpTy> {
  using OpConversionPattern<OpTy>::OpConversionPattern;
  using OpAdaptor = typename OpConversionPattern<OpTy>::OpAdaptor;

  LogicalResult
  matchAndRewrite(OpTy op, OpAdaptor adaptor,
                  ConversionPatternRewriter &rewriter) const final {
    rewriter.eraseOp(op);
    return success();
  }
};
} // anonymous namespace

namespace {
struct LowerToHWPass : public LowerToHWBase<LowerToHWPass> {
  void runOnOperation() override;
};
} // anonymous namespace

void LowerToHWPass::runOnOperation() {
  auto top = getOperation();
  auto *ctxt = &getContext();

  // The `hw::InstanceOp` (which `msft::InstanceOp` lowers to) convenience
  // builder gets its argNames and resultNames from the `hw::HWModuleOp`. So we
  // have to lower `msft::MSFTModuleOp` before we lower `msft::InstanceOp`.

  // Convert everything except instance ops first.

  ConversionTarget target(*ctxt);
  target.addIllegalOp<MSFTModuleOp, MSFTModuleExternOp, OutputOp>();
  target.addLegalDialect<hw::HWDialect>();
  target.addLegalDialect<sv::SVDialect>();

  RewritePatternSet patterns(ctxt);
  patterns.insert<ModuleOpLowering>(ctxt, verilogFile);
  patterns.insert<ModuleExternOpLowering>(ctxt, verilogFile);
  patterns.insert<OutputOpLowering>(ctxt);
  patterns.insert<RemoveOpLowering<EntityExternOp>>(ctxt);
  patterns.insert<RemoveOpLowering<DesignPartitionOp>>(ctxt);

  if (failed(applyPartialConversion(top, target, std::move(patterns))))
    signalPassFailure();

  // Then, convert the InstanceOps
  target.addDynamicallyLegalDialect<MSFTDialect>([](Operation *op) {
    return isa<DynInstDataOpInterface, DeclPhysicalRegionOp,
               InstanceHierarchyOp>(op);
  });
  RewritePatternSet instancePatterns(ctxt);
  instancePatterns.insert<InstanceOpLowering>(ctxt);
  if (failed(applyPartialConversion(top, target, std::move(instancePatterns))))
    signalPassFailure();
}

namespace circt {
namespace msft {
std::unique_ptr<Pass> createLowerToHWPass() {
  return std::make_unique<LowerToHWPass>();
}
} // namespace msft
} // namespace circt

//===----------------------------------------------------------------------===//
// Export tcl -- create tcl verbatim ops
//===----------------------------------------------------------------------===//

namespace {
template <typename PhysOpTy>
struct RemovePhysOpLowering : public OpConversionPattern<PhysOpTy> {
  using OpConversionPattern<PhysOpTy>::OpConversionPattern;
  using OpAdaptor = typename OpConversionPattern<PhysOpTy>::OpAdaptor;

  LogicalResult
  matchAndRewrite(PhysOpTy op, OpAdaptor adaptor,
                  ConversionPatternRewriter &rewriter) const final {
    rewriter.eraseOp(op);
    return success();
  }
};
} // anonymous namespace

namespace {
struct ExportTclPass : public ExportTclBase<ExportTclPass> {
  void runOnOperation() override;
};
} // anonymous namespace

void ExportTclPass::runOnOperation() {
  auto top = getOperation();
  auto *ctxt = &getContext();
  TclEmitter emitter(top);

  // Traverse MSFT location attributes and export the required Tcl into
  // templated `sv::VerbatimOp`s with symbolic references to the instance paths.
  for (std::string moduleName : tops) {
    Operation *hwmod =
        emitter.getDefinition(FlatSymbolRefAttr::get(ctxt, moduleName));
    if (!hwmod) {
      top.emitError("Failed to find module '") << moduleName << "'";
      signalPassFailure();
      return;
    }
    if (failed(emitter.emit(hwmod, tclFile))) {
      hwmod->emitError("failed to emit tcl");
      signalPassFailure();
      return;
    }
  }

  ConversionTarget target(*ctxt);
  target.addIllegalDialect<msft::MSFTDialect>();
  target.addLegalDialect<hw::HWDialect>();
  target.addLegalDialect<sv::SVDialect>();

  RewritePatternSet patterns(ctxt);
  patterns.insert<RemovePhysOpLowering<PDPhysLocationOp>>(ctxt);
  patterns.insert<RemovePhysOpLowering<PDRegPhysLocationOp>>(ctxt);
  patterns.insert<RemovePhysOpLowering<PDPhysRegionOp>>(ctxt);
  patterns.insert<RemovePhysOpLowering<InstanceHierarchyOp>>(ctxt);
  patterns.insert<RemovePhysOpLowering<DynamicInstanceVerbatimAttrOp>>(ctxt);
  patterns.insert<RemoveOpLowering<DeclPhysicalRegionOp>>(ctxt);
  if (failed(applyPartialConversion(top, target, std::move(patterns))))
    signalPassFailure();

  target.addDynamicallyLegalOp<hw::GlobalRefOp>([&](hw::GlobalRefOp ref) {
    return !emitter.getRefsUsed().contains(ref);
  });
  patterns.clear();
  patterns.insert<RemoveOpLowering<hw::GlobalRefOp>>(ctxt);
  if (failed(applyPartialConversion(top, target, std::move(patterns))))
    signalPassFailure();
}

namespace circt {
namespace msft {
std::unique_ptr<Pass> createExportTclPass() {
  return std::make_unique<ExportTclPass>();
}
} // namespace msft
} // namespace circt

//===----------------------------------------------------------------------===//
// Wire and partitioning passes
//===----------------------------------------------------------------------===//

namespace {
struct PassCommon {
protected:
  SymbolCache topLevelSyms;
  DenseMap<MSFTModuleOp, SmallVector<InstanceOp, 1>> moduleInstantiations;

  LogicalResult verifyInstances(ModuleOp topMod);

  // Find all the modules and use the partial order of the instantiation DAG
  // to sort them. If we use this order when "bubbling" up operations, we
  // guarantee one-pass completeness. As a side-effect, populate the module to
  // instantiation sites mapping.
  //
  // Assumption (unchecked): there is not a cycle in the instantiation graph.
  void getAndSortModules(ModuleOp topMod, SmallVectorImpl<MSFTModuleOp> &mods);
  void getAndSortModulesVisitor(MSFTModuleOp mod,
                                SmallVectorImpl<MSFTModuleOp> &mods,
                                DenseSet<MSFTModuleOp> &modsSeen);

  SmallVector<InstanceOp, 1> &updateInstances(
      MSFTModuleOp mod, ArrayRef<unsigned> newToOldResultMap,
      llvm::function_ref<void(InstanceOp, InstanceOp, SmallVectorImpl<Value> &)>
          getOperandsFunc);

  void bubbleWiresUp(MSFTModuleOp mod);
  void dedupOutputs(MSFTModuleOp mod);
  void sinkWiresDown(MSFTModuleOp mod);
  void dedupInputs(MSFTModuleOp mod);
};
} // anonymous namespace

/// Is this operation "free" and copy-able?
static bool isWireManipulationOp(Operation *op) {
  return isa<hw::ArrayConcatOp, hw::ArrayCreateOp, hw::ArrayGetOp,
             hw::ArraySliceOp, hw::StructCreateOp, hw::StructExplodeOp,
             hw::StructExtractOp, hw::StructInjectOp, hw::StructCreateOp,
             hw::ConstantOp>(op);
}

/// Update all the instantiations of 'mod' to match the port list. For any
/// output ports which survived, automatically map the result according to
/// `newToOldResultMap`. Calls 'getOperandsFunc' with the new instance op, the
/// old instance op, and expects the operand vector to return filled.
/// `getOperandsFunc` can (and often does) modify other operations. The update
/// call deletes the original instance op, so all references are invalidated
/// after this call.
SmallVector<InstanceOp, 1> &PassCommon::updateInstances(
    MSFTModuleOp mod, ArrayRef<unsigned> newToOldResultMap,
    llvm::function_ref<void(InstanceOp, InstanceOp, SmallVectorImpl<Value> &)>
        getOperandsFunc) {

  SmallVector<InstanceOp, 1> newInstances;
  for (InstanceOp inst : moduleInstantiations[mod]) {
    assert(inst->getParentOp());
    OpBuilder b(inst);
    auto newInst = b.create<InstanceOp>(inst.getLoc(), mod.getResultTypes(),
                                        inst.getOperands(), inst->getAttrs());

    SmallVector<Value> newOperands;
    getOperandsFunc(newInst, inst, newOperands);
    newInst->setOperands(newOperands);

    for (auto oldResult : llvm::enumerate(newToOldResultMap))
      if (oldResult.value() < inst.getNumResults())
        inst.getResult(oldResult.value())
            .replaceAllUsesWith(newInst.getResult(oldResult.index()));

    newInstances.push_back(newInst);
    inst->dropAllUses();
    inst->erase();
  }
  moduleInstantiations[mod].swap(newInstances);
  return moduleInstantiations[mod];
}

// Run a post-order DFS.
void PassCommon::getAndSortModulesVisitor(MSFTModuleOp mod,
                                          SmallVectorImpl<MSFTModuleOp> &mods,
                                          DenseSet<MSFTModuleOp> &modsSeen) {
  if (modsSeen.contains(mod))
    return;
  modsSeen.insert(mod);

  mod.walk([&](InstanceOp inst) {
    Operation *modOp = topLevelSyms.getDefinition(inst.moduleNameAttr());
    auto mod = dyn_cast_or_null<MSFTModuleOp>(modOp);
    if (!mod)
      return;
    moduleInstantiations[mod].push_back(inst);
    getAndSortModulesVisitor(mod, mods, modsSeen);
  });

  mods.push_back(mod);
}

void PassCommon::getAndSortModules(ModuleOp topMod,
                                   SmallVectorImpl<MSFTModuleOp> &mods) {
  // Add here _before_ we go deeper to prevent infinite recursion.
  DenseSet<MSFTModuleOp> modsSeen;
  mods.clear();
  moduleInstantiations.clear();
  topMod.walk(
      [&](MSFTModuleOp mod) { getAndSortModulesVisitor(mod, mods, modsSeen); });
}

LogicalResult PassCommon::verifyInstances(mlir::ModuleOp mod) {
  WalkResult r = mod.walk([&](InstanceOp inst) {
    Operation *modOp = topLevelSyms.getDefinition(inst.moduleNameAttr());
    if (!isAnyModule(modOp))
      return WalkResult::interrupt();

    hw::ModulePortInfo ports = getModulePortInfo(modOp);
    return succeeded(inst.verifySignatureMatch(ports))
               ? WalkResult::advance()
               : WalkResult::interrupt();
  });
  return failure(r.wasInterrupted());
}

namespace {
struct PartitionPass : public PartitionBase<PartitionPass>, PassCommon {
  void runOnOperation() override;

private:
  void partition(MSFTModuleOp mod);
  MSFTModuleOp partition(DesignPartitionOp part, Block *partBlock);

  void bubbleUp(MSFTModuleOp mod, Block *ops);
  void bubbleUpGlobalRefs(Operation *op, StringAttr parentMod,
                          StringAttr parentName,
                          llvm::DenseSet<hw::GlobalRefAttr> &refsMoved);
  void pushDownGlobalRefs(Operation *op, DesignPartitionOp partOp,
                          llvm::SetVector<Attribute> &newGlobalRefs);

  // Tag wire manipulation ops in this module.
  static void
  copyWireOps(MSFTModuleOp,
              DenseMap<SymbolRefAttr, DenseSet<Operation *>> &perPartOpsToMove);

  MLIRContext *ctxt;
};
} // anonymous namespace

void PartitionPass::runOnOperation() {
  ModuleOp outerMod = getOperation();
  ctxt = outerMod.getContext();
  topLevelSyms.addDefinitions(outerMod);
  if (failed(verifyInstances(outerMod))) {
    signalPassFailure();
    return;
  }

  // Get a properly sorted list, then partition the mods in order.
  SmallVector<MSFTModuleOp, 64> sortedMods;
  getAndSortModules(outerMod, sortedMods);

  for (auto mod : sortedMods) {
    // Make partition's job easier by cleaning up first.
    (void)mlir::applyPatternsAndFoldGreedily(mod,
                                             mlir::FrozenRewritePatternSet());
    // Do the partitioning.
    partition(mod);
    // Cleanup whatever mess we made.
    (void)mlir::applyPatternsAndFoldGreedily(mod,
                                             mlir::FrozenRewritePatternSet());
  }
}

/// Determine if 'op' is driven exclusively by other tagged ops or wires which
/// are themselves exclusively driven by tagged ops. Recursive but memoized via
/// `seen`.
static bool isDrivenByPartOpsOnly(Operation *op,
                                  const BlockAndValueMapping &partOps,
                                  DenseMap<Operation *, bool> &seen) {
  auto prevResult = seen.find(op);
  if (prevResult != seen.end())
    return prevResult->second;
  bool &result = seen[op];
  // Default to true.
  result = true;

  for (Value oper : op->getOperands()) {
    if (partOps.contains(oper))
      continue;
    if (oper.isa<BlockArgument>())
      continue;
    Operation *defOp = oper.getDefiningOp();
    if (!isWireManipulationOp(defOp) ||
        !isDrivenByPartOpsOnly(defOp, partOps, seen))
      result = false;
  }
  return result;
}

/// Move the list of tagged operations in to 'partBlock' and copy/move any free
/// (wire) ops connecting them in also. If 'extendMaximalUp` is specified,
/// attempt to copy all the way up to the block args.
void copyIntoPart(ArrayRef<Operation *> taggedOps, Block *partBlock,
                  bool extendMaximalUp) {
  BlockAndValueMapping map;
  if (taggedOps.empty())
    return;
  OpBuilder b(taggedOps[0]->getContext());
  // Copy all of the ops listed.
  for (Operation *op : taggedOps) {
    op->moveBefore(partBlock, partBlock->end());
    for (Value result : op->getResults())
      map.map(result, result);
  }

  // Memoization space.
  DenseMap<Operation *, bool> seen;

  // Treat the 'partBlock' as a queue, iterating through and appending as
  // necessary.
  for (Operation &op : *partBlock) {
    // Make sure we are always appending.
    b.setInsertionPointToEnd(partBlock);

    // Go through the operands and copy any which we can.
    for (auto &opOper : op.getOpOperands()) {
      Value operValue = opOper.get();
      assert(operValue);

      // Check if there's already a copied op for this value.
      Value existingValue = map.lookupOrNull(operValue);
      if (existingValue) {
        opOper.set(existingValue);
        continue;
      }

      // Determine if we can copy the op into our partition.
      Operation *defOp = operValue.getDefiningOp();
      if (!defOp)
        continue;

      // We don't copy anything which isn't "free".
      if (!isWireManipulationOp(defOp))
        continue;

      // Copy operand wire ops into the partition.
      //   If `extendMaximalUp` is set, we want to copy unconditionally.
      //   Otherwise, we only want to copy wire ops which connect this operation
      //   to another in the partition.
      if (extendMaximalUp || isDrivenByPartOpsOnly(defOp, map, seen)) {
        // Optimization: if all the consumers of this wire op are in the
        // partition, move instead of clone.
        if (llvm::all_of(defOp->getUsers(), [&](Operation *user) {
              return user->getBlock() == partBlock;
            })) {
          defOp->moveBefore(partBlock, b.getInsertionPoint());
        } else {
          b.insert(defOp->clone(map));
          opOper.set(map.lookup(opOper.get()));
        }
      }
    }

    // Move any "free" consumers which we can.
    for (auto *user : llvm::make_early_inc_range(op.getUsers())) {
      // Stop if it's not "free" or already in a partition.
      if (!isWireManipulationOp(user) || getPart(user) ||
          user->getBlock() == partBlock)
        continue;
      // Op must also only have its operands driven (or indirectly driven) by
      // ops in the partition.
      if (!isDrivenByPartOpsOnly(user, map, seen))
        continue;

      // All the conditions are met, move it!
      user->moveBefore(partBlock, partBlock->end());
      // Mark it as being in the block by putting it into the map.
      for (Value result : user->getResults())
        map.map(result, result);
      // Re-map the inputs to results in the block, if they exist.
      for (OpOperand &oper : user->getOpOperands())
        oper.set(map.lookupOrDefault(oper.get()));
    }
  }
}

/// Move tagged ops into separate blocks. Copy any wire ops connecting them as
/// well.
void copyInto(MSFTModuleOp mod, DenseMap<SymbolRefAttr, Block *> &perPartBlocks,
              Block *nonLocalBlock) {
  DenseMap<SymbolRefAttr, SmallVector<Operation *, 8>> perPartTaggedOps;
  SmallVector<Operation *, 16> nonLocalTaggedOps;

  // Bucket the ops by partition tag.
  mod.walk([&](Operation *op) {
    auto partRef = getPart(op);
    if (!partRef)
      return;
    auto partBlockF = perPartBlocks.find(partRef);
    if (partBlockF != perPartBlocks.end())
      perPartTaggedOps[partRef].push_back(op);
    else
      nonLocalTaggedOps.push_back(op);
  });

  // Copy into the appropriate partition block.
  for (auto &partOpQueuePair : perPartTaggedOps) {
    copyIntoPart(partOpQueuePair.second, perPartBlocks[partOpQueuePair.first],
                 false);
  }
  copyIntoPart(nonLocalTaggedOps, nonLocalBlock, true);
}

void PartitionPass::partition(MSFTModuleOp mod) {
  auto modSymbol = SymbolTable::getSymbolName(mod);

  // Construct all the blocks we're going to need.
  Block *nonLocal = mod.addBlock();
  DenseMap<SymbolRefAttr, Block *> perPartBlocks;
  mod.walk([&](DesignPartitionOp part) {
    SymbolRefAttr partRef =
        SymbolRefAttr::get(modSymbol, {SymbolRefAttr::get(part)});
    perPartBlocks[partRef] = mod.addBlock();
  });

  // Sort the tagged ops into ops to hoist (bubble up) and per-partition blocks.
  copyInto(mod, perPartBlocks, nonLocal);

  // Hoist the appropriate ops and erase the partition block.
  if (!nonLocal->empty())
    bubbleUp(mod, nonLocal);
  nonLocal->dropAllReferences();
  nonLocal->dropAllDefinedValueUses();
  mod.getBlocks().remove(nonLocal);

  // Sink all of the "locally-tagged" ops into new partition modules.
  for (auto part :
       llvm::make_early_inc_range(mod.getOps<DesignPartitionOp>())) {
    SymbolRefAttr partRef =
        SymbolRefAttr::get(modSymbol, {SymbolRefAttr::get(part)});
    Block *partBlock = perPartBlocks[partRef];
    partition(part, partBlock);
    part.erase();
  }
}

/// Heuristics to get the entity name.
static StringRef getOpName(Operation *op) {
  StringAttr name;
  if ((name = op->getAttrOfType<StringAttr>("name")) && name.size())
    return name.getValue();
  if ((name = op->getAttrOfType<StringAttr>("sym_name")) && name.size())
    return name.getValue();
  return op->getName().getStringRef();
}
/// Try to set the entity name.
/// TODO: this needs to be more complex to deal with renaming symbols.
static void setEntityName(Operation *op, Twine name) {
  StringAttr nameAttr = StringAttr::get(op->getContext(), name);
  if (op->hasAttrOfType<StringAttr>("name"))
    op->setAttr("name", nameAttr);
  if (op->hasAttrOfType<StringAttr>("sym_name"))
    op->setAttr("sym_name", nameAttr);
}

/// Try to get a "good" name for the given Value.
static StringRef getValueName(Value v, const SymbolCache &syms,
                              std::string &buff) {
  Operation *defOp = v.getDefiningOp();
  if (auto inst = dyn_cast_or_null<InstanceOp>(defOp)) {
    Operation *modOp = syms.getDefinition(inst.moduleNameAttr());
    if (modOp) { // If modOp isn't in the cache, it's probably a new module;
      assert(isAnyModule(modOp) && "Instance must point to a module");
      OpResult instResult = v.cast<OpResult>();
      hw::ModulePortInfo ports = getModulePortInfo(modOp);
      buff.clear();
      llvm::raw_string_ostream os(buff);
      os << inst.sym_name() << ".";
      StringAttr name = ports.outputs[instResult.getResultNumber()].name;
      if (name)
        os << name.getValue();
      return buff;
    }
  }
  if (auto blockArg = v.dyn_cast<BlockArgument>()) {
    auto portInfo =
        getModulePortInfo(blockArg.getOwner()->getParent()->getParentOp());
    return portInfo.inputs[blockArg.getArgNumber()].getName();
  }
  if (auto constOp = dyn_cast<hw::ConstantOp>(defOp)) {
    buff.clear();
    llvm::raw_string_ostream(buff) << "c" << constOp.value();
    return buff;
  }

  return "";
}

/// Heuristics to get the output name.
static StringRef getResultName(OpResult res, const SymbolCache &syms,
                               std::string &buff) {

  StringRef valName = getValueName(res, syms, buff);
  if (!valName.empty())
    return valName;
  if (res.getOwner()->getNumResults() == 1)
    return {};

  // Fallback. Not ideal.
  buff.clear();
  llvm::raw_string_ostream(buff) << "out" << res.getResultNumber();
  return buff;
}

/// Heuristics to get the input name.
static StringRef getOperandName(OpOperand &oper, const SymbolCache &syms,
                                std::string &buff) {
  Operation *op = oper.getOwner();
  if (auto inst = dyn_cast<InstanceOp>(op)) {
    Operation *modOp = syms.getDefinition(inst.moduleNameAttr());
    if (modOp) { // If modOp isn't in the cache, it's probably a new module;
      assert(isAnyModule(modOp) && "Instance must point to a module");
      hw::ModulePortInfo ports = getModulePortInfo(modOp);
      return ports.inputs[oper.getOperandNumber()].name;
    }
  }
  if (auto blockArg = oper.get().dyn_cast<BlockArgument>()) {
    auto portInfo =
        getModulePortInfo(blockArg.getOwner()->getParent()->getParentOp());
    return portInfo.inputs[blockArg.getArgNumber()].getName();
  }

  if (oper.getOwner()->getNumOperands() == 1)
    return "in";

  // Fallback. Not ideal.
  buff.clear();
  llvm::raw_string_ostream(buff) << "in" << oper.getOperandNumber();
  return buff;
}

/// Helper to get the circt.globalRef attribute.
static ArrayAttr getGlobalRefs(Operation *op) {
  return op->getAttrOfType<ArrayAttr>(hw::GlobalRefAttr::DialectAttrName);
}

/// Helper to update GlobalRefOps after referenced ops bubble up.
void PartitionPass::bubbleUpGlobalRefs(
    Operation *op, StringAttr parentMod, StringAttr parentName,
    llvm::DenseSet<hw::GlobalRefAttr> &refsMoved) {
  auto globalRefs = getGlobalRefs(op);
  if (!globalRefs)
    return;

  // GlobalRefs use the inner_sym attribute, so keep it up to date.
  auto oldInnerSym = op->getAttrOfType<StringAttr>("inner_sym");
  auto newInnerSym = StringAttr::get(op->getContext(), ::getOpName(op));
  op->setAttr("inner_sym", newInnerSym);

  for (auto globalRef : globalRefs.getAsRange<hw::GlobalRefAttr>()) {
    // Resolve the GlobalRefOp and get its path.
    auto refSymbol = globalRef.getGlblSym();
    auto globalRefOp = dyn_cast_or_null<hw::GlobalRefOp>(
        topLevelSyms.getDefinition(refSymbol));
    assert(globalRefOp && "symbol must reference a GlobalRefOp");
    auto oldPath = globalRefOp.namepath().getValue();
    assert(!oldPath.empty());

    // If the path already points to the target design partition, we are done.
    auto leafModule = oldPath.back().cast<hw::InnerRefAttr>().getModule();
    auto partAttr = op->getAttrOfType<SymbolRefAttr>("targetDesignPartition");
    if (partAttr.getRootReference() == leafModule)
      return;
    assert(oldPath.size() > 1);

    // Find the index of the node in the path that points to the opName. The
    // previous node in the path must point to parentName.
    size_t opIndex = 0;
    bool found = false;
    (void)found;
    for (; opIndex < oldPath.size(); ++opIndex) {
      auto oldNode = oldPath[opIndex].cast<hw::InnerRefAttr>();
      if (oldNode.getModule() == parentMod &&
          oldNode.getName() == oldInnerSym) {
        found = true;
        break;
      }
    }

    assert(found && opIndex > 0);
    auto parentIndex = opIndex - 1;
    auto parentNode = oldPath[parentIndex].cast<hw::InnerRefAttr>();
    assert(parentNode.getName() == parentName);

    // Split the old path into two chunks: the parent chunk is everything before
    // the node pointing to parentName, and the child chunk is everything after
    // the node pointing to opName.
    auto parentChunk = oldPath.take_front(parentIndex);
    auto childChunk = oldPath.take_back((oldPath.size() - 1) - opIndex);

    // Splice together the nodes that parentName and opName point to.
    auto splicedNode =
        hw::InnerRefAttr::get(parentNode.getModule(), newInnerSym);

    // Construct a new path from the parentChunk, splicedNode, and childChunk.
    SmallVector<Attribute> newPath(parentChunk.begin(), parentChunk.end());
    newPath.push_back(splicedNode);
    newPath.append(childChunk.begin(), childChunk.end());

    // Update the path on the GlobalRefOp.
    auto newPathAttr = ArrayAttr::get(op->getContext(), newPath);
    globalRefOp.namepathAttr(newPathAttr);

    refsMoved.insert(globalRef);
  }
}

/// Helper to update GlobalRefops after referenced ops are pushed down.
void PartitionPass::pushDownGlobalRefs(
    Operation *op, DesignPartitionOp partOp,
    llvm::SetVector<Attribute> &newGlobalRefs) {
  auto globalRefs = getGlobalRefs(op);
  if (!globalRefs)
    return;

  for (auto globalRef : globalRefs.getAsRange<hw::GlobalRefAttr>()) {
    // Resolve the GlobalRefOp and get its path.
    auto refSymbol = globalRef.getGlblSym();
    auto globalRefOp = dyn_cast_or_null<hw::GlobalRefOp>(
        topLevelSyms.getDefinition(refSymbol));
    assert(globalRefOp && "symbol must reference a GlobalRefOp");
    auto oldPath = globalRefOp.namepath().getValue();
    assert(!oldPath.empty());

    // Get the module containing the partition and the partition's name.
    auto partAttr = op->getAttrOfType<SymbolRefAttr>("targetDesignPartition");
    auto partMod = partAttr.getRootReference();
    auto partName = partAttr.getLeafReference();
    auto partModName = partOp.verilogNameAttr();
    assert(partModName);

    // Find the index of the node in the path that points to the innerSym.
    auto innerSym = op->getAttrOfType<StringAttr>("inner_sym");
    size_t opIndex = 0;
    bool found = false;
    for (; opIndex < oldPath.size(); ++opIndex) {
      auto oldNode = oldPath[opIndex].cast<hw::InnerRefAttr>();
      if (oldNode.getModule() == partMod && oldNode.getName() == innerSym) {
        found = true;
        break;
      }
    }

    (void)found;
    assert(found);

    // If this path already points to the design partition, we are done.
    if (oldPath[opIndex].cast<hw::InnerRefAttr>().getModule() == partModName)
      return;

    // Split the old path into two chunks: the parent chunk is everything before
    // the node pointing to innerSym, and the child chunk is everything after
    // the node pointing to innerSym.
    auto parentChunk = oldPath.take_front(opIndex);
    auto childChunk = oldPath.take_back((oldPath.size() - 1) - opIndex);

    // Create a new node for the partition within the partition's parent module,
    // and a new node for the op within the partition module.
    auto partRef = hw::InnerRefAttr::get(partMod, partName);
    auto leafRef = hw::InnerRefAttr::get(partModName, innerSym);

    // Construct a new path from the parentChunk, partRef, leafRef, and
    // childChunk.
    SmallVector<Attribute> newPath(parentChunk.begin(), parentChunk.end());
    newPath.push_back(partRef);
    newPath.push_back(leafRef);
    newPath.append(childChunk.begin(), childChunk.end());

    // Update the path on the GlobalRefOp.
    auto newPathAttr = ArrayAttr::get(op->getContext(), newPath);
    globalRefOp.namepathAttr(newPathAttr);

    // Ensure the part instance will have this GlobalRefAttr.
    // global refs if not.
    newGlobalRefs.insert(globalRef);
  }
}

/// Utility for creating {0, 1, 2, ..., size}.
static SmallVector<unsigned> makeSequentialRange(unsigned size) {
  SmallVector<unsigned> seq;
  for (size_t i = 0; i < size; ++i)
    seq.push_back(i);
  return seq;
}

void PartitionPass::bubbleUp(MSFTModuleOp mod, Block *partBlock) {
  auto *ctxt = mod.getContext();
  FunctionType origType = mod.getFunctionType();
  std::string nameBuffer;

  //*************
  //   Figure out all the new ports 'mod' is going to need. The outputs need to
  //   know where they're being driven from, which'll be some of the outputs of
  //   'ops'. Also determine which of the existing ports are no longer used.
  //
  //   Don't do any mutation here, just assemble bookkeeping info.

  // The new input ports for operands not defined in 'partBlock'.
  SmallVector<std::pair<StringAttr, Type>, 64> newInputs;
  // Map the operand value to new input port.
  DenseMap<Value, size_t> oldValueNewResultNum;

  // The new output ports.
  SmallVector<std::pair<StringAttr, Value>, 64> newOutputs;
  // Store the original result value in new port order. Used later on to remap
  // the moved operations to the new block arguments.
  SmallVector<Value, 64> newInputOldValue;

  for (Operation &op : *partBlock) {
    StringRef opName = ::getOpName(&op);
    if (opName.empty())
      opName = op.getName().getIdentifier().getValue();

    // Tagged operation might need new inputs ports to drive its consumers.
    for (OpResult res : op.getOpResults()) {
      // If all the operations will get moved, no new port is necessary.
      if (llvm::all_of(res.getUsers(), [partBlock](Operation *op) {
            return op->getBlock() == partBlock || isa<OutputOp>(op);
          }))
        continue;

      // Create a new inpurt port.
      StringRef name = getResultName(res, topLevelSyms, nameBuffer);
      newInputs.push_back(std::make_pair(
          StringAttr::get(ctxt, opName + (name.empty() ? "" : "." + name)),
          res.getType()));
      newInputOldValue.push_back(res);
    }

    // Tagged operations may need new output ports to drive their operands.
    for (OpOperand &oper : op.getOpOperands()) {
      Value operVal = oper.get();

      // If the value was coming from outside the module, unnecessary.
      if (auto operArg = operVal.dyn_cast<BlockArgument>())
        continue;

      Operation *defOp = operVal.getDefiningOp();
      assert(defOp && "Value must be operation if not block arg");
      // New port unnecessary if source will be moved or there's already a port
      // for that value.
      if (defOp->getBlock() == partBlock || oldValueNewResultNum.count(operVal))
        continue;

      // Create a new output port.
      oldValueNewResultNum[oper.get()] = newOutputs.size();
      StringRef name = getOperandName(oper, topLevelSyms, nameBuffer);
      newOutputs.push_back(std::make_pair(
          StringAttr::get(ctxt, opName + (name.empty() ? "" : "." + name)),
          operVal));
    }
  }

  // Figure out which of the original output ports can be removed.
  llvm::BitVector outputsToRemove(origType.getNumResults() + newOutputs.size());
  DenseMap<size_t, Value> oldResultOldValues;
  Operation *term = mod.getBodyBlock()->getTerminator();
  assert(term && "Invalid IR");
  for (auto outputValIdx : llvm::enumerate(term->getOperands())) {
    Operation *defOp = outputValIdx.value().getDefiningOp();
    if (!defOp || defOp->getBlock() != partBlock)
      continue;
    outputsToRemove.set(outputValIdx.index());
    oldResultOldValues[outputValIdx.index()] = outputValIdx.value();
  }

  // Figure out which of the original input ports will no longer be used and can
  // be removed.
  llvm::BitVector inputsToRemove(origType.getNumInputs() + newInputs.size());
  for (auto blockArg : mod.getBodyBlock()->getArguments()) {
    if (llvm::all_of(blockArg.getUsers(), [&](Operation *op) {
          return op->getBlock() == partBlock;
        }))
      inputsToRemove.set(blockArg.getArgNumber());
  }

  //*************
  //   Add the new ports and re-wire the operands using the new ports. The
  //   `addPorts` method handles adding the correct values to the terminator op.
  SmallVector<BlockArgument> newBlockArgs = mod.addPorts(newInputs, newOutputs);
  for (size_t inputNum = 0, e = newBlockArgs.size(); inputNum < e; ++inputNum)
    for (OpOperand &use : newInputOldValue[inputNum].getUses())
      if (use.getOwner()->getBlock() != partBlock)
        use.set(newBlockArgs[inputNum]);

  //*************
  //   For all of the instantiation sites (for 'mod'):
  //     - Create a new instance with the correct result types.
  //     - Clone in 'ops'.
  //     - Fix up the new operations' operands.
  auto cloneOpsGetOperands = [&](InstanceOp newInst, InstanceOp oldInst,
                                 SmallVectorImpl<Value> &newOperands) {
    OpBuilder b(newInst);
    BlockAndValueMapping map;

    // Add all of 'mod''s block args to the map in case one of the tagged ops
    // was driven by a block arg. Map to the oldInst operand Value.
    unsigned oldInstNumInputs = oldInst.getNumOperands();
    for (BlockArgument arg : mod.getBodyBlock()->getArguments())
      if (arg.getArgNumber() < oldInstNumInputs)
        map.map(arg, oldInst.getOperand(arg.getArgNumber()));

    // Add all the old values which got moved to output ports to the map.
    size_t origNumResults = origType.getNumResults();
    for (auto valueResultNum : oldValueNewResultNum)
      map.map(valueResultNum.first,
              newInst->getResult(origNumResults + valueResultNum.second));

    // Clone the ops, rename appropriately, and update the global refs.
    llvm::SmallVector<Operation *, 32> newOps;
    llvm::DenseSet<hw::GlobalRefAttr> movedRefs;
    for (Operation &op : *partBlock) {
      Operation *newOp = b.insert(op.clone(map));
      newOps.push_back(newOp);
      setEntityName(newOp, oldInst.getName() + "." + ::getOpName(&op));
      auto *oldInstMod = oldInst.getReferencedModule();
      assert(oldInstMod);
      auto oldModName = oldInstMod->getAttrOfType<StringAttr>("sym_name");
      bubbleUpGlobalRefs(newOp, oldModName, oldInst.getNameAttr(), movedRefs);
    }

    // Remove the hoisted global refs from new instance.
    if (ArrayAttr oldInstRefs = oldInst->getAttrOfType<ArrayAttr>(
            hw::GlobalRefAttr::DialectAttrName)) {
      llvm::SmallVector<Attribute> newInstRefs;
      for (Attribute oldRef : oldInstRefs.getValue()) {
        if (hw::GlobalRefAttr ref = oldRef.dyn_cast<hw::GlobalRefAttr>())
          if (movedRefs.contains(ref))
            continue;
        newInstRefs.push_back(oldRef);
      }
      if (newInstRefs.empty())
        newInst->removeAttr(hw::GlobalRefAttr::DialectAttrName);
      else
        newInst->setAttr(hw::GlobalRefAttr::DialectAttrName,
                         ArrayAttr::get(ctxt, newInstRefs));
    }

    // Fix up operands of cloned ops (backedges didn't exist in the map so they
    // didn't get mapped during the initial clone).
    for (Operation *newOp : newOps)
      for (OpOperand &oper : newOp->getOpOperands())
        oper.set(map.lookupOrDefault(oper.get()));

    // Since we're not removing any ports, start with the old operands.
    newOperands.append(oldInst.getOperands().begin(),
                       oldInst.getOperands().end());
    // Gather new operands for the new instance.
    for (Value oldValue : newInputOldValue)
      newOperands.push_back(map.lookup(oldValue));

    // Fix up existing ops which used the old instance's results.
    for (auto oldResultOldValue : oldResultOldValues)
      oldInst.getResult(oldResultOldValue.first)
          .replaceAllUsesWith(map.lookup(oldResultOldValue.second));
  };
  updateInstances(mod, makeSequentialRange(origType.getNumResults()),
                  cloneOpsGetOperands);

  //*************
  //   Lastly, remove the unnecessary ports. Doing this as a separate mutation
  //   makes the previous steps simpler without any practical degradation.
  SmallVector<unsigned> resValues =
      mod.removePorts(inputsToRemove, outputsToRemove);
  updateInstances(mod, resValues,
                  [&](InstanceOp newInst, InstanceOp oldInst,
                      SmallVectorImpl<Value> &newOperands) {
                    for (auto oldOperand :
                         llvm::enumerate(oldInst->getOperands()))
                      if (!inputsToRemove.test(oldOperand.index()))
                        newOperands.push_back(oldOperand.value());
                  });
}

MSFTModuleOp PartitionPass::partition(DesignPartitionOp partOp,
                                      Block *partBlock) {

  auto *ctxt = partOp.getContext();
  auto loc = partOp.getLoc();
  std::string nameBuffer;

  //*************
  //   Determine the partition module's interface. Keep some bookkeeping around.
  SmallVector<hw::PortInfo> inputPorts;
  SmallVector<hw::PortInfo> outputPorts;
  DenseMap<Value, size_t> newInputMap;
  SmallVector<Value, 32> instInputs;
  SmallVector<Value, 32> newOutputs;

  for (Operation &op : *partBlock) {
    StringRef opName = ::getOpName(&op);
    if (opName.empty())
      opName = op.getName().getIdentifier().getValue();

    for (OpOperand &oper : op.getOpOperands()) {
      Value v = oper.get();
      // Don't need a new input if we're consuming a value in the same block.
      if (v.getParentBlock() == partBlock)
        continue;
      auto existingF = newInputMap.find(v);
      if (existingF == newInputMap.end()) {
        // If there's not an existing input, create one.
        auto arg = partBlock->addArgument(v.getType(), loc);
        oper.set(arg);

        newInputMap[v] = inputPorts.size();
        StringRef portName = getValueName(v, topLevelSyms, nameBuffer);

        instInputs.push_back(v);
        inputPorts.push_back(hw::PortInfo{
            /*name*/ StringAttr::get(
                ctxt, opName + (portName.empty() ? "" : "." + portName)),
            /*direction*/ hw::PortDirection::INPUT,
            /*type*/ v.getType(),
            /*argNum*/ inputPorts.size()});
      } else {
        // There's already an existing port. Just set it.
        oper.set(partBlock->getArgument(existingF->second));
      }
    }

    for (OpResult res : op.getResults()) {
      // If all the consumers of this result are in the same partition, we don't
      // need a new output port.
      if (llvm::all_of(res.getUsers(), [partBlock](Operation *op) {
            return op->getBlock() == partBlock;
          }))
        continue;

      // If not, add one.
      newOutputs.push_back(res);
      StringRef portName = getResultName(res, topLevelSyms, nameBuffer);
      outputPorts.push_back(hw::PortInfo{
          /*name*/ StringAttr::get(
              ctxt, opName + (portName.empty() ? "" : "." + portName)),
          /*direction*/ hw::PortDirection::OUTPUT,
          /*type*/ res.getType(),
          /*argNum*/ outputPorts.size()});
    }
  }

  //*************
  //   Construct the partition module and replace the design partition op.

  // Build the module.
  hw::ModulePortInfo modPortInfo(inputPorts, outputPorts);
  auto partMod =
      OpBuilder(partOp->getParentOfType<MSFTModuleOp>())
          .create<MSFTModuleOp>(loc, partOp.verilogNameAttr(), modPortInfo,
                                ArrayRef<NamedAttribute>{});
  partBlock->moveBefore(partMod.getBodyBlock());
  partMod.getBlocks().back().erase();

  OpBuilder::atBlockEnd(partBlock).create<OutputOp>(partOp.getLoc(),
                                                    newOutputs);

  // Replace partOp with an instantion of the partition.
  SmallVector<Type> instRetTypes(
      llvm::map_range(newOutputs, [](Value v) { return v.getType(); }));
  auto partInst = OpBuilder(partOp).create<InstanceOp>(
      loc, instRetTypes, partOp.getNameAttr(), FlatSymbolRefAttr::get(partMod),
      instInputs);
  moduleInstantiations[partMod].push_back(partInst);

  // And set the outputs properly.
  for (size_t outputNum = 0, e = newOutputs.size(); outputNum < e; ++outputNum)
    for (OpOperand &oper :
         llvm::make_early_inc_range(newOutputs[outputNum].getUses()))
      if (oper.getOwner()->getBlock() != partBlock)
        oper.set(partInst.getResult(outputNum));

  // Push down any global refs to include the partition. Update the
  // partition to include the new set of global refs, and set its inner_sym.
  llvm::SetVector<Attribute> newGlobalRefs;
  for (Operation &op : *partBlock)
    pushDownGlobalRefs(&op, partOp, newGlobalRefs);
  SmallVector<Attribute> newGlobalRefVec(newGlobalRefs.begin(),
                                         newGlobalRefs.end());
  auto newRefsAttr = ArrayAttr::get(partInst->getContext(), newGlobalRefVec);
  partInst->setAttr(hw::GlobalRefAttr::DialectAttrName, newRefsAttr);
  partInst->setAttr("inner_sym", partInst.sym_nameAttr());

  return partMod;
}

namespace circt {
namespace msft {
std::unique_ptr<Pass> createPartitionPass() {
  return std::make_unique<PartitionPass>();
}
} // namespace msft
} // namespace circt

namespace {
struct WireCleanupPass : public WireCleanupBase<WireCleanupPass>, PassCommon {
  void runOnOperation() override;
};
} // anonymous namespace

void WireCleanupPass::runOnOperation() {
  ModuleOp topMod = getOperation();
  topLevelSyms.addDefinitions(topMod);
  if (failed(verifyInstances(topMod))) {
    signalPassFailure();
    return;
  }

  SmallVector<MSFTModuleOp> sortedMods;
  getAndSortModules(topMod, sortedMods);

  for (auto mod : sortedMods) {
    bubbleWiresUp(mod);
    dedupOutputs(mod);
  }

  for (auto mod : llvm::reverse(sortedMods)) {
    sinkWiresDown(mod);
    dedupInputs(mod);
  }
}

/// Remove outputs driven by the same value.
void PassCommon::dedupOutputs(MSFTModuleOp mod) {
  Block *body = mod.getBodyBlock();
  Operation *terminator = body->getTerminator();

  DenseMap<Value, unsigned> valueToOutputIdx;
  SmallVector<unsigned> outputMap;
  llvm::BitVector outputPortsToRemove(terminator->getNumOperands());
  for (OpOperand &outputVal : terminator->getOpOperands()) {
    auto existing = valueToOutputIdx.find(outputVal.get());
    if (existing != valueToOutputIdx.end()) {
      outputMap.push_back(existing->second);
      outputPortsToRemove.set(outputVal.getOperandNumber());
    } else {
      outputMap.push_back(valueToOutputIdx.size());
      valueToOutputIdx[outputVal.get()] = valueToOutputIdx.size();
    }
  }

  mod.removePorts(llvm::BitVector(mod.getNumArguments()), outputPortsToRemove);
  updateInstances(mod, makeSequentialRange(mod.getNumResults()),
                  [&](InstanceOp newInst, InstanceOp oldInst,
                      SmallVectorImpl<Value> &newOperands) {
                    // Operands don't change.
                    llvm::append_range(newOperands, oldInst.getOperands());
                    // The results have to be remapped.
                    for (OpResult res : oldInst.getResults())
                      res.replaceAllUsesWith(
                          newInst.getResult(outputMap[res.getResultNumber()]));
                  });
}

/// Push up any wires which are simply passed-through.
void PassCommon::bubbleWiresUp(MSFTModuleOp mod) {
  Block *body = mod.getBodyBlock();
  Operation *terminator = body->getTerminator();
  hw::ModulePortInfo ports = mod.getPorts();

  // Find all "passthough" internal wires, filling 'inputPortsToRemove' as a
  // side-effect.
  DenseMap<Value, hw::PortInfo> passThroughs;
  llvm::BitVector inputPortsToRemove(ports.inputs.size());
  for (hw::PortInfo inputPort : ports.inputs) {
    BlockArgument portArg = body->getArgument(inputPort.argNum);
    bool removePort = true;
    for (OpOperand user : portArg.getUsers()) {
      if (user.getOwner() == terminator)
        passThroughs[portArg] = inputPort;
      else
        removePort = false;
    }
    if (removePort)
      inputPortsToRemove.set(inputPort.argNum);
  }

  // Find all output ports which we can remove. Fill in 'outputToInputIdx' to
  // help rewire instantiations later on.
  DenseMap<unsigned, unsigned> outputToInputIdx;
  llvm::BitVector outputPortsToRemove(ports.outputs.size());
  for (hw::PortInfo outputPort : ports.outputs) {
    assert(outputPort.argNum < terminator->getNumOperands() && "Invalid IR");
    Value outputValue = terminator->getOperand(outputPort.argNum);
    auto inputNumF = passThroughs.find(outputValue);
    if (inputNumF == passThroughs.end())
      continue;
    hw::PortInfo inputPort = inputNumF->second;
    outputToInputIdx[outputPort.argNum] = inputPort.argNum;
    outputPortsToRemove.set(outputPort.argNum);
  }

  // Use MSFTModuleOp's `removePorts` method to remove the ports. It returns a
  // mapping of the new output port to old output port indices to assist in
  // updating the instantiations later on.
  auto newToOldResult =
      mod.removePorts(inputPortsToRemove, outputPortsToRemove);

  // Update the instantiations.
  auto setPassthroughsGetOperands = [&](InstanceOp newInst, InstanceOp oldInst,
                                        SmallVectorImpl<Value> &newOperands) {
    // Re-map the passthrough values around the instance.
    for (auto idxPair : outputToInputIdx) {
      size_t outputPortNum = idxPair.first;
      assert(outputPortNum <= oldInst.getNumResults());
      size_t inputPortNum = idxPair.second;
      assert(inputPortNum <= oldInst.getNumOperands());
      oldInst.getResult(outputPortNum)
          .replaceAllUsesWith(oldInst.getOperand(inputPortNum));
    }
    // Use a sort-merge-join approach to figure out the operand mapping on the
    // fly.
    for (size_t operNum = 0, e = oldInst.getNumOperands(); operNum < e;
         ++operNum)
      if (!inputPortsToRemove.test(operNum))
        newOperands.push_back(oldInst.getOperand(operNum));
  };
  updateInstances(mod, newToOldResult, setPassthroughsGetOperands);
}

void PassCommon::dedupInputs(MSFTModuleOp mod) {
  auto instantiations = moduleInstantiations[mod];
  // TODO: remove this limitation. This would involve looking at the common
  // loopbacks for all the instances.
  if (instantiations.size() != 1)
    return;
  InstanceOp inst = instantiations[0];

  // Find all the arguments which are driven by the same signal. Remap them
  // appropriately within the module, and mark that input port for deletion.
  Block *body = mod.getBodyBlock();
  DenseMap<Value, unsigned> valueToInput;
  llvm::BitVector argsToErase(body->getNumArguments());
  for (OpOperand &oper : inst->getOpOperands()) {
    auto existingValue = valueToInput.find(oper.get());
    if (existingValue != valueToInput.end()) {
      unsigned operNum = oper.getOperandNumber();
      unsigned duplicateInputNum = existingValue->second;
      body->getArgument(operNum).replaceAllUsesWith(
          body->getArgument(duplicateInputNum));
      argsToErase.set(operNum);
    } else {
      valueToInput[oper.get()] = oper.getOperandNumber();
    }
  }

  // Remove the ports.
  auto remappedResults =
      mod.removePorts(argsToErase, llvm::BitVector(inst.getNumResults()));
  // and update the instantiations.
  auto getOperands = [&](InstanceOp newInst, InstanceOp oldInst,
                         SmallVectorImpl<Value> &newOperands) {
    for (unsigned argNum = 0, e = oldInst.getNumOperands(); argNum < e;
         ++argNum)
      if (!argsToErase.test(argNum))
        newOperands.push_back(oldInst.getOperand(argNum));
  };
  instantiations = updateInstances(mod, remappedResults, getOperands);
  inst = instantiations[0];

  SmallVector<Attribute, 32> newArgNames;
  std::string buff;
  for (Value oper : inst->getOperands()) {
    newArgNames.push_back(StringAttr::get(
        mod.getContext(), getValueName(oper, topLevelSyms, buff)));
  }
  mod.argNamesAttr(ArrayAttr::get(mod.getContext(), newArgNames));
}

/// Sink all the instance connections which are loops.
void PassCommon::sinkWiresDown(MSFTModuleOp mod) {
  auto instantiations = moduleInstantiations[mod];
  // TODO: remove this limitation. This would involve looking at the common
  // loopbacks for all the instances.
  if (instantiations.size() != 1)
    return;
  InstanceOp inst = instantiations[0];

  // Find all the "loopback" connections in the instantiation. Populate
  // 'inputToOutputLoopback' with a mapping of input port to output port which
  // drives it. Populate 'resultsToErase' with output ports which only drive
  // input ports.
  DenseMap<unsigned, unsigned> inputToOutputLoopback;
  llvm::BitVector resultsToErase(inst.getNumResults());
  for (unsigned resNum = 0, e = inst.getNumResults(); resNum < e; ++resNum) {
    bool allLoops = true;
    for (auto &use : inst.getResult(resNum).getUses()) {
      if (use.getOwner() != inst.getOperation())
        allLoops = false;
      else
        inputToOutputLoopback[use.getOperandNumber()] = resNum;
    }
    if (allLoops)
      resultsToErase.set(resNum);
  }

  // Add internal connections to replace the instantiation's loop back
  // connections.
  Block *body = mod.getBodyBlock();
  Operation *terminator = body->getTerminator();
  llvm::BitVector argsToErase(body->getNumArguments());
  for (auto resOper : inputToOutputLoopback) {
    body->getArgument(resOper.first)
        .replaceAllUsesWith(terminator->getOperand(resOper.second));
    argsToErase.set(resOper.first);
  }

  // Remove the ports.
  SmallVector<unsigned> newToOldResultMap =
      mod.removePorts(argsToErase, resultsToErase);
  // and update the instantiations.
  auto getOperands = [&](InstanceOp newInst, InstanceOp oldInst,
                         SmallVectorImpl<Value> &newOperands) {
    // Use sort-merge-join to compute the new operands;
    for (unsigned argNum = 0, e = oldInst.getNumOperands(); argNum < e;
         ++argNum)
      if (!argsToErase.test(argNum))
        newOperands.push_back(oldInst.getOperand(argNum));
  };
  updateInstances(mod, newToOldResultMap, getOperands);
}

namespace circt {
namespace msft {
std::unique_ptr<Pass> createWireCleanupPass() {
  return std::make_unique<WireCleanupPass>();
}
} // namespace msft
} // namespace circt

//===----------------------------------------------------------------------===//
// Lower MSFT constructs
//===----------------------------------------------------------------------===//

namespace {

struct LowerConstructsPass : public LowerConstructsBase<LowerConstructsPass>,
                             PassCommon {
  void runOnOperation() override;

  /// For naming purposes, get the inner Namespace for a module, building it
  /// lazily.
  Namespace &getNamespaceFor(Operation *mod) {
    auto ns = moduleNamespaces.find(mod);
    if (ns != moduleNamespaces.end())
      return ns->getSecond();
    Namespace &nsNew = moduleNamespaces[mod];
    SymbolCache syms;
    syms.addDefinitions(mod);
    nsNew.add(syms);
    return nsNew;
  }

private:
  DenseMap<Operation *, circt::Namespace> moduleNamespaces;
};
} // anonymous namespace

namespace {
/// Lower MSFT's OutputOp to HW's.
struct SystolicArrayOpLowering : public OpConversionPattern<SystolicArrayOp> {
public:
  using OpConversionPattern::OpConversionPattern;

  LogicalResult
  matchAndRewrite(SystolicArrayOp array, OpAdaptor adaptor,
                  ConversionPatternRewriter &rewriter) const final {
    MLIRContext *ctxt = getContext();
    Location loc = array.getLoc();
    Block &peBlock = array.pe().front();
    rewriter.setInsertionPointAfter(array);

    // For the row broadcasts, break out the row values which must be broadcast
    // to each PE.
    hw::ArrayType rowInputs =
        hw::type_cast<hw::ArrayType>(array.rowInputs().getType());
    IntegerType rowIdxType = rewriter.getIntegerType(
        std::max(1u, llvm::Log2_64_Ceil(rowInputs.getSize())));
    SmallVector<Value> rowValues;
    for (size_t rowNum = 0, numRows = rowInputs.getSize(); rowNum < numRows;
         ++rowNum) {
      Value rowNumVal =
          rewriter.create<hw::ConstantOp>(loc, rowIdxType, rowNum);
      auto rowValue =
          rewriter.create<hw::ArrayGetOp>(loc, array.rowInputs(), rowNumVal);
      rowValue->setAttr("sv.namehint",
                        StringAttr::get(ctxt, "row_" + Twine(rowNum)));
      rowValues.push_back(rowValue);
    }

    // For the column broadcasts, break out the column values which must be
    // broadcast to each PE.
    hw::ArrayType colInputs =
        hw::type_cast<hw::ArrayType>(array.colInputs().getType());
    IntegerType colIdxType = rewriter.getIntegerType(
        std::max(1u, llvm::Log2_64_Ceil(colInputs.getSize())));
    SmallVector<Value> colValues;
    for (size_t colNum = 0, numCols = colInputs.getSize(); colNum < numCols;
         ++colNum) {
      Value colNumVal =
          rewriter.create<hw::ConstantOp>(loc, colIdxType, colNum);
      auto colValue =
          rewriter.create<hw::ArrayGetOp>(loc, array.colInputs(), colNumVal);
      colValue->setAttr("sv.namehint",
                        StringAttr::get(ctxt, "col_" + Twine(colNum)));
      colValues.push_back(colValue);
    }

    // Build the PE matrix.
    SmallVector<Value> peOutputs;
    for (size_t rowNum = 0, numRows = rowInputs.getSize(); rowNum < numRows;
         ++rowNum) {
      Value rowValue = rowValues[rowNum];
      SmallVector<Value> colPEOutputs;
      for (size_t colNum = 0, numCols = colInputs.getSize(); colNum < numCols;
           ++colNum) {
        Value colValue = colValues[colNum];
        // Clone the PE block, substituting %row (arg 0) and %col (arg 1) for
        // the corresponding row/column broadcast value.
        // NOTE: the PE region is NOT a graph region so we don't have to deal
        // with backedges.
        BlockAndValueMapping mapper;
        mapper.map(peBlock.getArgument(0), rowValue);
        mapper.map(peBlock.getArgument(1), colValue);
        for (Operation &peOperation : peBlock)
          // If we see the output op (which should be the block terminator), add
          // its operand to the output matrix.
          if (auto outputOp = dyn_cast<PEOutputOp>(peOperation)) {
            colPEOutputs.push_back(mapper.lookup(outputOp.output()));
          } else {
            Operation *clone = rewriter.clone(peOperation, mapper);

            StringRef nameSource = "name";
            auto name = clone->getAttrOfType<StringAttr>(nameSource);
            if (!name) {
              nameSource = "sv.namehint";
              name = clone->getAttrOfType<StringAttr>(nameSource);
            }
            if (name)
              clone->setAttr(nameSource,
                             StringAttr::get(ctxt, name.getValue() + "_" +
                                                       Twine(rowNum) + "_" +
                                                       Twine(colNum)));
          }
      }
      // Reverse the vector since ArrayCreateOp has the opposite ordering to C
      // vectors.
      std::reverse(colPEOutputs.begin(), colPEOutputs.end());
      peOutputs.push_back(
          rewriter.create<hw::ArrayCreateOp>(loc, colPEOutputs));
    }

    std::reverse(peOutputs.begin(), peOutputs.end());
    rewriter.replaceOp(array,
                       {rewriter.create<hw::ArrayCreateOp>(loc, peOutputs)});
    return success();
  }
};
} // anonymous namespace

namespace {
/// Lower MSFT's ChannelOp to a set of registers.
struct ChannelOpLowering : public OpConversionPattern<ChannelOp> {
public:
  ChannelOpLowering(MLIRContext *ctxt, LowerConstructsPass &pass)
      : OpConversionPattern(ctxt), pass(pass) {}

  LogicalResult
  matchAndRewrite(ChannelOp chan, OpAdaptor adaptor,
                  ConversionPatternRewriter &rewriter) const final {
    Location loc = chan.getLoc();
    Operation *mod = chan->getParentOfType<MSFTModuleOp>();
    assert(mod && "ChannelOp must be contained by module");
    Namespace &ns = pass.getNamespaceFor(mod);
    Value clk = chan.clk();
    Value v = chan.input();
    for (uint64_t stageNum = 0, e = chan.defaultStages(); stageNum < e;
         ++stageNum)
      v = rewriter.create<seq::CompRegOp>(loc, v, clk,
                                          ns.newName(chan.sym_name()));
    rewriter.replaceOp(chan, {v});
    return success();
  }

protected:
  LowerConstructsPass &pass;
};
} // namespace

void LowerConstructsPass::runOnOperation() {
  auto top = getOperation();
  auto *ctxt = &getContext();

  ConversionTarget target(*ctxt);
  target.markUnknownOpDynamicallyLegal([](Operation *) { return true; });

  RewritePatternSet patterns(ctxt);
  patterns.insert<SystolicArrayOpLowering>(ctxt);
  target.addIllegalOp<SystolicArrayOp>();
  patterns.insert<ChannelOpLowering>(ctxt, *this);
  target.addIllegalOp<ChannelOp>();

  if (failed(mlir::applyPartialConversion(top, target, std::move(patterns))))
    signalPassFailure();
}

namespace circt {
namespace msft {
std::unique_ptr<Pass> createLowerConstructsPass() {
  return std::make_unique<LowerConstructsPass>();
}
} // namespace msft
} // namespace circt

//===----------------------------------------------------------------------===//
// Discover AppIDs pass
//===----------------------------------------------------------------------===//

namespace {
struct DiscoverAppIDsPass : public DiscoverAppIDsBase<DiscoverAppIDsPass>,
                            PassCommon {
  void runOnOperation() override;
  void processMod(MSFTModuleOp);
};
} // anonymous namespace

void DiscoverAppIDsPass::runOnOperation() {
  ModuleOp topMod = getOperation();
  topLevelSyms.addDefinitions(topMod);
  if (failed(verifyInstances(topMod))) {
    signalPassFailure();
    return;
  }

  // Sort modules in partial order be use. Enables single-pass processing.
  SmallVector<MSFTModuleOp> sortedMods;
  getAndSortModules(topMod, sortedMods);

  for (MSFTModuleOp mod : sortedMods)
    processMod(mod);
}

/// Find the AppIDs in a given module.
void DiscoverAppIDsPass::processMod(MSFTModuleOp mod) {
  SmallDenseMap<StringAttr, uint64_t> appBaseCounts;
  SmallPtrSet<StringAttr, 32> localAppIDBases;
  SmallDenseMap<AppIDAttr, Operation *> localAppIDs;

  mod.walk([&](Operation *op) {
    // If an operation has an "appid" dialect attribute, it is considered a
    // "local" appid.
    if (auto appid = op->getAttrOfType<AppIDAttr>("msft.appid")) {
      if (localAppIDs.find(appid) != localAppIDs.end()) {
        op->emitOpError("Found multiple identical AppIDs in same module")
                .attachNote(localAppIDs[appid]->getLoc())
            << "first AppID located here";
        signalPassFailure();
<<<<<<< HEAD
=======
      } else {
        localAppIDs[appid] = op;
>>>>>>> b996b2e0
      }
      localAppIDBases.insert(appid.getName());
    }

    // Instance ops should expose their module's AppIDs recursively. Track the
    // number of instances which contain a base name.
    if (auto inst = dyn_cast<InstanceOp>(op)) {
      auto targetMod = dyn_cast<MSFTModuleOp>(
          topLevelSyms.getDefinition(inst.moduleNameAttr()));
      if (targetMod && targetMod.childAppIDBases())
        for (auto base :
             targetMod.childAppIDBasesAttr().getAsRange<StringAttr>())
          appBaseCounts[base] += 1;
    }
  });

  // Collect the list of AppID base names with which to annotate 'mod'.
  SmallVector<Attribute, 32> finalModBases;
<<<<<<< HEAD
  for (auto baseCount : appBaseCounts)
=======
  for (auto baseCount : appBaseCounts) {
>>>>>>> b996b2e0
    // If multiple instances expose the same base name, don't expose them
    // through this module. If any of the instances expose basenames which are
    // exposed locally, also don't expose them up.
    if (baseCount.getSecond() == 1 &&
        !localAppIDBases.contains(baseCount.getFirst()))
      finalModBases.push_back(baseCount.getFirst());
<<<<<<< HEAD
=======
  }
>>>>>>> b996b2e0

  // Add all of the local base names.
  for (StringAttr lclBase : localAppIDBases)
    finalModBases.push_back(lclBase);

  if (finalModBases.empty())
    return;
  ArrayAttr childrenBases = ArrayAttr::get(mod.getContext(), finalModBases);
  mod.childAppIDBasesAttr(childrenBases);
}

namespace circt {
namespace msft {
std::unique_ptr<Pass> createDiscoverAppIDsPass() {
  return std::make_unique<DiscoverAppIDsPass>();
}
} // namespace msft
} // namespace circt
namespace {
#define GEN_PASS_REGISTRATION
#include "circt/Dialect/MSFT/MSFTPasses.h.inc"
} // namespace

void circt::msft::registerMSFTPasses() { registerPasses(); }<|MERGE_RESOLUTION|>--- conflicted
+++ resolved
@@ -1889,11 +1889,8 @@
                 .attachNote(localAppIDs[appid]->getLoc())
             << "first AppID located here";
         signalPassFailure();
-<<<<<<< HEAD
-=======
       } else {
         localAppIDs[appid] = op;
->>>>>>> b996b2e0
       }
       localAppIDBases.insert(appid.getName());
     }
@@ -1912,21 +1909,14 @@
 
   // Collect the list of AppID base names with which to annotate 'mod'.
   SmallVector<Attribute, 32> finalModBases;
-<<<<<<< HEAD
-  for (auto baseCount : appBaseCounts)
-=======
   for (auto baseCount : appBaseCounts) {
->>>>>>> b996b2e0
     // If multiple instances expose the same base name, don't expose them
     // through this module. If any of the instances expose basenames which are
     // exposed locally, also don't expose them up.
     if (baseCount.getSecond() == 1 &&
         !localAppIDBases.contains(baseCount.getFirst()))
       finalModBases.push_back(baseCount.getFirst());
-<<<<<<< HEAD
-=======
-  }
->>>>>>> b996b2e0
+  }
 
   // Add all of the local base names.
   for (StringAttr lclBase : localAppIDBases)
